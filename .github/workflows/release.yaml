--- conflicted
+++ resolved
@@ -6,11 +6,7 @@
 on: [push]
 
 env:
-<<<<<<< HEAD
-  version: v0.2.2
-=======
-  version: v1.0.1
->>>>>>> b84bbe46
+  version: v1.0.0
 
 jobs:
   docker:
@@ -18,11 +14,7 @@
     strategy:
       matrix:
         platform: [ linux/amd64 ]
-<<<<<<< HEAD
-        target: [ di-operator, di-server, di-webhook ]
-=======
         target: [ di-orchestrator ]
->>>>>>> b84bbe46
     steps:
       - name: Checkout
         uses: actions/checkout@v2
@@ -34,11 +26,7 @@
           TARGET: ${{ matrix.target }}
         run: |
           DOCKER_IMAGE=$DOCKERIO_ORG/$TARGET
-<<<<<<< HEAD
-          VERSION=${version}-edge
-=======
           VERSION=${version}-nightly
->>>>>>> b84bbe46
           if [[ $GITHUB_REF == refs/tags/* ]]; then
             VERSION=${GITHUB_REF#refs/tags/}
           fi
