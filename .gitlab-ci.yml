variables:
  REGISTRY: registry.sensetime.com/cloudnative4ai
<<<<<<< HEAD
  VERSION: v0.3.0-51ca9ef7
=======
  VERSION: v0.2.2
>>>>>>> 9bf01589
  PROJECT: di-orchestrator
  # dind config
  DOCKER_HOST: tcp://localhost:2376
  DOCKER_TLS_CERTDIR: "/certs"
  DOCKER_TLS_VERIFY: 1
  DOCKER_CERT_PATH: "$DOCKER_TLS_CERTDIR/client"

  

# each job's `before_script` will overwrite this global settings.
# so, we'd better config only ONE global `before_script` here.
before_script:
  # this is necessary.
  - export PATH="/go/bin:/root/go/bin:${PATH}"
  - git config --global user.name "gitlab-runner"
  - git config --global user.email "no-exist@sensetime.com"
  # set proxy
  - export GOPROXY=https://goproxy.cn
  - export GOPRIVATE=go-sensephoenix.sensetime.com
  # set image name
  - export PROJECT_IMAGE="${REGISTRY}/${PROJECT}:${VERSION}-${CI_COMMIT_SHORT_SHA}"
  - export PROJECT_IMAGE_RELEASE="${REGISTRY}/${PROJECT}:${VERSION}"

stages:
  - lint
  - test
  - build
  - release


lint:
  stage: lint
  image: registry.sensetime.com/cloudnative4ai/ci-deploy-kit:latest
  tags: 
    - cloudnative4ai-group-runner-phoenix
  script:
    - make lint


unit-test:
  stage: test
  image: registry.sensetime.com/cloudnative4ai/ci-deploy-kit:latest
  tags: 
    - cloudnative4ai-group-runner-phoenix
  script:
    - curl -L https://download.phoenix.sensetime.com/mirrors/kubebuilder/v2.3.2/kubebuilder_2.3.2_linux_amd64.tar.gz | tar -xz -C /tmp/
    - mv /tmp/kubebuilder_2.3.2_linux_amd64 /usr/local/kubebuilder
    - export PATH=$PATH:/usr/local/kubebuilder/bin
    - make test

build-manual:
  stage: build
  image: registry.sensetime.com/cloudnative4ai/ci-deploy-kit:latest
  tags: 
    - cloudnative4ai-group-runner-phoenix
  allow_failure: false
  when: manual
  services:
    - registry.sensetime.com/cloudnative4ai/docker:19.03.8-dind
  dependencies:
    - unit-test
  except:
    - main
    - develop
    - /^release.*$/
  script:
    - make docker-build
    - make docker-push
  after_script:
    - docker image prune -f

build-release:
  stage: build
  image: registry.sensetime.com/cloudnative4ai/ci-deploy-kit:latest
  tags: 
    - cloudnative4ai-group-runner-phoenix
  allow_failure: false
  services:
    - registry.sensetime.com/cloudnative4ai/docker:19.03.8-dind
  dependencies:
    - unit-test
  only:
    - main
    - develop
    - /^release.*$/
  script:
    - make docker-build
    - make docker-push
  after_script:
    - docker image prune -f

tag:
  stage: release
  image: registry.sensetime.com/cloudnative4ai/ci-deploy-kit:latest
  tags:
    - cloudnative4ai-group-runner-phoenix
  services:
    - registry.sensetime.com/cloudnative4ai/docker:19.03.8-dind
  allow_failure: false
  dependencies:
    - build-release
  only:
    - main
    - /^release.*$/
  script:
    - make docker-release
  after_script:
    - docker image prune -f<|MERGE_RESOLUTION|>--- conflicted
+++ resolved
@@ -1,10 +1,6 @@
 variables:
   REGISTRY: registry.sensetime.com/cloudnative4ai
-<<<<<<< HEAD
-  VERSION: v0.3.0-51ca9ef7
-=======
-  VERSION: v0.2.2
->>>>>>> 9bf01589
+  VERSION: v0.3.0
   PROJECT: di-orchestrator
   # dind config
   DOCKER_HOST: tcp://localhost:2376
