# Build the di-orchestrator binary
FROM registry.sensetime.com/cloudnative4ai/golang:1.15 as builder

WORKDIR /workspace
# Copy the Go Modules manifests
COPY go.mod go.mod
COPY go.sum go.sum
# cache deps before building and copying source so that we don't need to re-download as much
# and so that source changes don't invalidate our downloaded layer
RUN go mod download

# Copy the go source
COPY cmd/ cmd/
<<<<<<< HEAD
COPY api/ api/
COPY common/ common/
COPY controllers/ controllers/
COPY server/ server/
COPY utils/ utils/

# Build operator
RUN CGO_ENABLED=0 GOOS=linux GOARCH=amd64 GO111MODULE=on go build -a -o di-operator cmd/operator/main.go
# Build webhook
RUN CGO_ENABLED=0 GOOS=linux GOARCH=amd64 GO111MODULE=on go build -a -o di-webhook cmd/webhook/main.go
# Build server
RUN CGO_ENABLED=0 GOOS=linux GOARCH=amd64 GO111MODULE=on go build -a -o di-server cmd/server/main.go
=======
COPY pkg/ pkg/
COPY main.go main.go

# Build orchestrator
RUN CGO_ENABLED=0 GOOS=linux GOARCH=amd64 GO111MODULE=on go build -a -o di-orchestrator ./main.go
>>>>>>> b84bbe46

# Use distroless as minimal base image to package the di-orchestrator binary
# Refer to https://github.com/GoogleContainerTools/distroless for more details
<<<<<<< HEAD
FROM redhat/ubi8:latest as di-operator
=======
FROM registry.sensetime.com/cloudnative4ai/ubi:v1.0.0
>>>>>>> b84bbe46
LABEL maintainer="opendilab.contact@gmail.com"
RUN ln -sf /usr/share/zoneinfo/Asia/Shanghai /etc/localtime
WORKDIR /
COPY --from=builder /workspace/di-orchestrator .

<<<<<<< HEAD
ENTRYPOINT ["/di-operator"]

FROM redhat/ubi8:latest as di-webhook
LABEL maintainer="opendilab.contact@gmail.com"
RUN ln -sf /usr/share/zoneinfo/Asia/Shanghai /etc/localtime
WORKDIR /
COPY --from=builder /workspace/di-webhook .

ENTRYPOINT ["/di-webhook"]

FROM redhat/ubi8:latest as di-server
LABEL maintainer="opendilab.contact.gmail.com"
RUN ln -sf /usr/share/zoneinfo/Asia/Shanghai /etc/localtime
WORKDIR /
COPY --from=builder /workspace/di-server .

ENTRYPOINT ["/di-server"]
=======
ENTRYPOINT ["/di-orchestrator"]
>>>>>>> b84bbe46
<|MERGE_RESOLUTION|>--- conflicted
+++ resolved
@@ -1,5 +1,5 @@
 # Build the di-orchestrator binary
-FROM registry.sensetime.com/cloudnative4ai/golang:1.15 as builder
+FROM golang:1.15 as builder
 
 WORKDIR /workspace
 # Copy the Go Modules manifests
@@ -11,57 +11,18 @@
 
 # Copy the go source
 COPY cmd/ cmd/
-<<<<<<< HEAD
-COPY api/ api/
-COPY common/ common/
-COPY controllers/ controllers/
-COPY server/ server/
-COPY utils/ utils/
-
-# Build operator
-RUN CGO_ENABLED=0 GOOS=linux GOARCH=amd64 GO111MODULE=on go build -a -o di-operator cmd/operator/main.go
-# Build webhook
-RUN CGO_ENABLED=0 GOOS=linux GOARCH=amd64 GO111MODULE=on go build -a -o di-webhook cmd/webhook/main.go
-# Build server
-RUN CGO_ENABLED=0 GOOS=linux GOARCH=amd64 GO111MODULE=on go build -a -o di-server cmd/server/main.go
-=======
 COPY pkg/ pkg/
 COPY main.go main.go
 
 # Build orchestrator
 RUN CGO_ENABLED=0 GOOS=linux GOARCH=amd64 GO111MODULE=on go build -a -o di-orchestrator ./main.go
->>>>>>> b84bbe46
 
 # Use distroless as minimal base image to package the di-orchestrator binary
 # Refer to https://github.com/GoogleContainerTools/distroless for more details
-<<<<<<< HEAD
-FROM redhat/ubi8:latest as di-operator
-=======
-FROM registry.sensetime.com/cloudnative4ai/ubi:v1.0.0
->>>>>>> b84bbe46
+FROM redhat/ubi8:latest
 LABEL maintainer="opendilab.contact@gmail.com"
 RUN ln -sf /usr/share/zoneinfo/Asia/Shanghai /etc/localtime
 WORKDIR /
 COPY --from=builder /workspace/di-orchestrator .
 
-<<<<<<< HEAD
-ENTRYPOINT ["/di-operator"]
-
-FROM redhat/ubi8:latest as di-webhook
-LABEL maintainer="opendilab.contact@gmail.com"
-RUN ln -sf /usr/share/zoneinfo/Asia/Shanghai /etc/localtime
-WORKDIR /
-COPY --from=builder /workspace/di-webhook .
-
-ENTRYPOINT ["/di-webhook"]
-
-FROM redhat/ubi8:latest as di-server
-LABEL maintainer="opendilab.contact.gmail.com"
-RUN ln -sf /usr/share/zoneinfo/Asia/Shanghai /etc/localtime
-WORKDIR /
-COPY --from=builder /workspace/di-server .
-
-ENTRYPOINT ["/di-server"]
-=======
-ENTRYPOINT ["/di-orchestrator"]
->>>>>>> b84bbe46
+ENTRYPOINT ["/di-orchestrator"]