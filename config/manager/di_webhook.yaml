apiVersion: apps/v1
kind: Deployment
metadata:
  name: di-webhook
  namespace: di-system
  labels:
    control-plane: di-webhook
spec:
  selector:
    matchLabels:
      control-plane: di-webhook
  replicas: 1
  template:
    metadata:
      labels:
        control-plane: di-webhook
    spec:
      containers:
      - command:
<<<<<<< HEAD
        - /di-orchestrator 
        - webhook
        args:
        - "--probe-addr=:8080"
        - "--metric-addr=:8443"
        - --port=9443
        image: registry.sensetime.com/cloudnative4ai/di-orchestrator:v0.3.0-51ca9ef7
=======
        - /di-webhook
        image: registry.sensetime.com/cloudnative4ai/di-webhook:v0.2.2
>>>>>>> 9bf01589
        imagePullPolicy: Always
        name: webhook
        securityContext:
          allowPrivilegeEscalation: false
        livenessProbe:
          httpGet:
            path: /healthz
            port: 8080
          initialDelaySeconds: 15
          periodSeconds: 20
        readinessProbe:
          httpGet:
            path: /readyz
            port: 8080
          initialDelaySeconds: 5
          periodSeconds: 10
        resources:
          limits:
            cpu: 30m
            memory: 100Mi
          requests:
            cpu: 30m
            memory: 100Mi
      terminationGracePeriodSeconds: 10<|MERGE_RESOLUTION|>--- conflicted
+++ resolved
@@ -17,18 +17,13 @@
     spec:
       containers:
       - command:
-<<<<<<< HEAD
         - /di-orchestrator 
         - webhook
         args:
         - "--probe-addr=:8080"
         - "--metric-addr=:8443"
         - --port=9443
-        image: registry.sensetime.com/cloudnative4ai/di-orchestrator:v0.3.0-51ca9ef7
-=======
-        - /di-webhook
-        image: registry.sensetime.com/cloudnative4ai/di-webhook:v0.2.2
->>>>>>> 9bf01589
+        image: registry.sensetime.com/cloudnative4ai/di-orchestrator:v0.3.0
         imagePullPolicy: Always
         name: webhook
         securityContext:
