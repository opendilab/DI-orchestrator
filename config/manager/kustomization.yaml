resources:
- di_config.yaml
- di_operator.yaml
- di_server.yaml
<<<<<<< HEAD
- di_webhook.yaml
apiVersion: kustomize.config.k8s.io/v1beta1
kind: Kustomization
images:
- name: opendilab/di-operator
  newName: opendilab/di-operator
  newTag: v0.2.2
- name: opendilab/di-server
  newName: opendilab/di-server
  newTag: v0.2.2
- name: opendilab/di-webhook
  newName: opendilab/di-webhook
  newTag: v0.2.2
=======
# - di_webhook.yaml
apiVersion: kustomize.config.k8s.io/v1beta1
kind: Kustomization
images:
- name: registry.sensetime.com/cloudnative4ai/di-orchestrator
  newName: registry.sensetime.com/cloudnative4ai/di-orchestrator
  newTag: v1.0.1
>>>>>>> b84bbe46
<|MERGE_RESOLUTION|>--- conflicted
+++ resolved
@@ -2,26 +2,10 @@
 - di_config.yaml
 - di_operator.yaml
 - di_server.yaml
-<<<<<<< HEAD
-- di_webhook.yaml
-apiVersion: kustomize.config.k8s.io/v1beta1
-kind: Kustomization
-images:
-- name: opendilab/di-operator
-  newName: opendilab/di-operator
-  newTag: v0.2.2
-- name: opendilab/di-server
-  newName: opendilab/di-server
-  newTag: v0.2.2
-- name: opendilab/di-webhook
-  newName: opendilab/di-webhook
-  newTag: v0.2.2
-=======
 # - di_webhook.yaml
 apiVersion: kustomize.config.k8s.io/v1beta1
 kind: Kustomization
 images:
-- name: registry.sensetime.com/cloudnative4ai/di-orchestrator
-  newName: registry.sensetime.com/cloudnative4ai/di-orchestrator
-  newTag: v1.0.1
->>>>>>> b84bbe46
+- name: opendilab/di-orchestrator
+  newName: opendilab/di-orchestrator
+  newTag: v1.0.0