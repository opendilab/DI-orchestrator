
---
apiVersion: rbac.authorization.k8s.io/v1
kind: ClusterRole
metadata:
  creationTimestamp: null
  name: nervex-operator-cluster-role
rules:
- apiGroups:
  - ""
  resources:
<<<<<<< HEAD
  - events
=======
  - namespaces
  verbs:
  - get
  - list
- apiGroups:
  - ""
  resources:
>>>>>>> 954d6754
  - pods
  - services
  verbs:
  - create
  - delete
  - get
  - list
  - patch
  - update
  - watch
- apiGroups:
  - nervex.sensetime.com
  resources:
  - aggregatorconfigs
  - nervexjobs
  verbs:
  - create
  - delete
  - get
  - list
  - patch
  - update
  - watch
- apiGroups:
  - nervex.sensetime.com
  resources:
  - aggregatorconfigs/finalizers
  - nervexjobs/finalizers
  verbs:
  - update
- apiGroups:
  - nervex.sensetime.com
  resources:
  - aggregatorconfigs/status
  - nervexjobs/status
  verbs:
  - get
  - patch
  - update<|MERGE_RESOLUTION|>--- conflicted
+++ resolved
@@ -9,9 +9,6 @@
 - apiGroups:
   - ""
   resources:
-<<<<<<< HEAD
-  - events
-=======
   - namespaces
   verbs:
   - get
@@ -19,7 +16,7 @@
 - apiGroups:
   - ""
   resources:
->>>>>>> 954d6754
+  - events
   - pods
   - services
   verbs:
