apiVersion: diengine.opendilab.org/v1alpha1
kind: DIJob
metadata:
  name: cartpole-dqn
spec:
  group: xxx
  priorityClassName: ""
  cleanPodPolicy: "Running"
  volumes:
  - name: cache-volume
    emptyDir:
      medium: Memory
      sizeLimit: 128Mi
  - name: work-dir
    hostPath:
      path: /data/nfs/ding/cartpole
  coordinator:
    template:
      spec:
        containers:
        - name: di-container
<<<<<<< HEAD
          image: diorchestrator/ding:v0.1.1
=======
          image: opendilab/ding:2021-09-26
>>>>>>> 9bf01589
          imagePullPolicy: Always
          env:
          - name: PYTHONUNBUFFERED
            value: "1"
          resources:
            requests:
              cpu: 3
              memory: "10Gi"
            limits:
              cpu: 3
              memory: "10Gi"
          command: ["/bin/bash", "-c",]
          args:
          - |
            cat <<EOF > cartpole_dqn_config_k8s.py
            from easydict import EasyDict

            cartpole_dqn_config = dict(
                exp_name='cartpole_dqn',
                env=dict(
                    collector_env_num=8,
                    collector_episode_num=2,
                    evaluator_env_num=5,
                    evaluator_episode_num=1,
                    stop_value=195,
                ),
                policy=dict(
                    cuda=False,
                    model=dict(
                        obs_shape=4,
                        action_shape=2,
                        encoder_hidden_size_list=[128, 128, 64],
                        dueling=True,
                    ),
                    nstep=3,
                    discount_factor=0.97,
                    learn=dict(
                        batch_size=32,
                        learning_rate=0.001,
                        learner=dict(
                            learner_num=1,
                            send_policy_freq=1,
                        ),
                    ),
                    collect=dict(
                        n_sample=16,
                        collector=dict(
                            collector_num=2,
                            update_policy_second=3,
                        ),
                    ),
                    eval=dict(evaluator=dict(eval_freq=50, )),
                    other=dict(
                        eps=dict(
                            type='exp',
                            start=0.95,
                            end=0.1,
                            decay=100000,
                        ),
                        replay_buffer=dict(
                            replay_buffer_size=100000,
                            enable_track_used_data=False,
                        ),
                        commander=dict(
                            collector_task_space=2,
                            learner_task_space=1,
                            eval_interval=5,
                        ),
                    ),
                ),
            )
            cartpole_dqn_config = EasyDict(cartpole_dqn_config)
            main_config = cartpole_dqn_config

            cartpole_dqn_create_config = dict(
                env=dict(
                    type='cartpole',
                    import_names=['dizoo.classic_control.cartpole.envs.cartpole_env'],
                ),
                env_manager=dict(type='base'),
                policy=dict(type='dqn_command'),
                learner=dict(type='base', import_names=['ding.worker.learner.base_learner']),
                collector=dict(
                    type='zergling',
                    import_names=['ding.worker.collector.zergling_parallel_collector'],
                ),
                commander=dict(
                    type='solo',
                    import_names=['ding.worker.coordinator.solo_parallel_commander'],
                ),
                comm_learner=dict(
                    type='flask_fs',
                    import_names=['ding.worker.learner.comm.flask_fs_learner'],
                ),
                comm_collector=dict(
                    type='flask_fs',
                    import_names=['ding.worker.collector.comm.flask_fs_collector'],
                ),
            )
            cartpole_dqn_create_config = EasyDict(cartpole_dqn_create_config)
            create_config = cartpole_dqn_create_config

            cartpole_dqn_system_config = dict(
                coordinator=dict(
                    operator_server=dict(
                        system_addr='di-server.di-system:8080',
                        api_version='/v1alpha1',
                        init_replicas_request=dict(
                            collectors={
                                "replicas": 2,
                            },
                            learners={
                                "gpus": "0",
                                "replicas": 1,
                            },
                        ),
                        collector_target_num=2,
                        learner_target_num=1,
                    ),
                ),
                path_data='./{}/data'.format(main_config.exp_name),
                path_policy='./{}/policy'.format(main_config.exp_name),
                communication_mode='auto',
                learner_gpu_num=1,
            )
            cartpole_dqn_system_config = EasyDict(cartpole_dqn_system_config)
            system_config = cartpole_dqn_system_config

            if __name__ == '__main__':
                from ding.entry.parallel_entry import parallel_pipeline
                parallel_pipeline([main_config, create_config, system_config], seed=9)
            EOF

            ding -m dist --module config -P k8s -c ./cartpole_dqn_config_k8s.py -s 0;
            ding -m dist --module coordinator -c /ding/cartpole_dqn_config_k8s.py.pkl -s 0 -cdp $COORDINATOR_PORT
          ports:
          - name: di-port
            containerPort: 22270
          volumeMounts:
          - name: work-dir
            mountPath: /ding
  collector:
    template:
      spec:
        containers:
        - name: di-container
<<<<<<< HEAD
          image: diorchestrator/ding:v0.1.1
=======
          image: opendilab/ding:2021-09-26
>>>>>>> 9bf01589
          imagePullPolicy: Always
          env:
          - name: PYTHONUNBUFFERED
            value: "1"
          resources:
            requests:
              cpu: 5
              memory: "5Gi"
            limits:
              cpu: 5
              memory: "5Gi"
          command: ["/bin/bash", "-c",]
          args:
          - |
            ding -m dist --module collector -c /ding/cartpole_dqn_config_k8s.py.pkl -s 0 -clp $COLLECTOR_PORT
          ports:
          - name: di-port
            containerPort: 22270
          volumeMounts:
          - name: work-dir
            mountPath: /ding
  learner:
    template:
      spec:
        containers:
        - name: di-container
<<<<<<< HEAD
          image: diorchestrator/ding:v0.1.1
=======
          image: opendilab/ding:2021-09-26
>>>>>>> 9bf01589
          imagePullPolicy: Always
          env:
          - name: PYTHONUNBUFFERED
            value: "1"
          resources:
            requests:
              cpu: 5
              memory: "5Gi"
            limits:
              cpu: 5
              memory: "5Gi"
          command: ["/bin/bash", "-c",]
          args:
          - |
            ding -m dist --module spawn_learner -c /ding/cartpole_dqn_config_k8s.py.pkl -s 0 -lp $LEARNER_PORT
          ports:
          - name: di-port
            containerPort: 22270
          volumeMounts:
          - name: cache-volume
            mountPath: /dev/shm
          - name: work-dir
            mountPath: /ding<|MERGE_RESOLUTION|>--- conflicted
+++ resolved
@@ -19,11 +19,7 @@
       spec:
         containers:
         - name: di-container
-<<<<<<< HEAD
-          image: diorchestrator/ding:v0.1.1
-=======
           image: opendilab/ding:2021-09-26
->>>>>>> 9bf01589
           imagePullPolicy: Always
           env:
           - name: PYTHONUNBUFFERED
@@ -170,11 +166,7 @@
       spec:
         containers:
         - name: di-container
-<<<<<<< HEAD
-          image: diorchestrator/ding:v0.1.1
-=======
           image: opendilab/ding:2021-09-26
->>>>>>> 9bf01589
           imagePullPolicy: Always
           env:
           - name: PYTHONUNBUFFERED
@@ -201,11 +193,7 @@
       spec:
         containers:
         - name: di-container
-<<<<<<< HEAD
-          image: diorchestrator/ding:v0.1.1
-=======
           image: opendilab/ding:2021-09-26
->>>>>>> 9bf01589
           imagePullPolicy: Always
           env:
           - name: PYTHONUNBUFFERED
