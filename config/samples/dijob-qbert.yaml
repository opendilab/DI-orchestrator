apiVersion: diengine.opendilab.org/v1alpha1
kind: DIJob
metadata:
  name: qbert-dqn
spec:
  group: xxx
  priorityClassName: ""
  cleanPodPolicy: "Running"
  volumes:
  - name: cache-volume
    emptyDir:
      medium: Memory
      sizeLimit: 128Mi
  - name: work-dir
    hostPath:
      path: /data/nfs/ding/qbert
  coordinator:
    template:
      spec:
        containers:
        - name: di-container
<<<<<<< HEAD
          image: diorchestrator/ding:v0.1.1
=======
          image: opendilab/ding:2021-09-26
>>>>>>> 9bf01589
          imagePullPolicy: Always
          env:
          - name: PYTHONUNBUFFERED
            value: "1"
          resources:
            requests:
              cpu: 3
              memory: "10Gi"
            limits:
              cpu: 3
              memory: "10Gi"
          command: ["/bin/bash", "-c",]
          args:
          - |
            cat <<EOF > qbert_dqn_config_k8s.py
            from easydict import EasyDict

            qbert_dqn_config = dict(
                exp_name='qbert_dqn',
                env=dict(
                    collector_env_num=16,
                    collector_episode_num=2,
                    evaluator_env_num=8,
                    evaluator_episode_num=1,
                    stop_value=30000,
                    env_id='QbertNoFrameskip-v4',
                    frame_stack=4,
                    manager=dict(shared_memory=False, ),
                ),
                policy=dict(
                    cuda=False,
                    priority=True,
                    model=dict(
                        obs_shape=[4, 84, 84],
                        action_shape=6,
                        encoder_hidden_size_list=[128, 128, 512],
                    ),
                    nstep=3,
                    discount_factor=0.99,
                    learn=dict(
                        batch_size=32,
                        learning_rate=0.0001,
                        learner=dict(
                            learner_num=1,
                            send_policy_freq=1,
                        ),
                    ),
                    collect=dict(
                        n_sample=16,
                        collector=dict(
                            collector_num=2,
                            update_policy_second=3,
                        ),
                    ),
                    eval=dict(evaluator=dict(eval_freq=500, )),
                    other=dict(
                        eps=dict(
                            type='exp',
                            start=1.,
                            end=0.05,
                            decay=250000,
                        ),
                        replay_buffer=dict(
                            replay_buffer_size=400000,
                            enable_track_used_data=True,
                        ),
                        commander=dict(
                            # increase collector task space when get rs from server
                            collector_task_space=0,
                            learner_task_space=1,
                            eval_interval=30,
                        ),
                    ),
                ),
            )
            qbert_dqn_config = EasyDict(qbert_dqn_config)
            main_config = qbert_dqn_config

            qbert_dqn_create_config = dict(
                env=dict(
                    type='atari',
                    import_names=['dizoo.atari.envs.atari_env'],
                ),
                env_manager=dict(type='subprocess'),
                policy=dict(type='dqn_command'),
                learner=dict(type='base', import_names=['ding.worker.learner.base_learner']),
                collector=dict(
                    type='zergling',
                    import_names=['ding.worker.collector.zergling_parallel_collector'],
                ),
                commander=dict(
                    type='solo',
                    import_names=['ding.worker.coordinator.solo_parallel_commander'],
                ),
                comm_learner=dict(
                    type='flask_fs',
                    import_names=['ding.worker.learner.comm.flask_fs_learner'],
                ),
                comm_collector=dict(
                    type='flask_fs',
                    import_names=['ding.worker.collector.comm.flask_fs_collector'],
                ),
            )
            qbert_dqn_create_config = EasyDict(qbert_dqn_create_config)
            create_config = qbert_dqn_create_config

            qbert_dqn_system_config = dict(
                coordinator=dict(
                    operator_server=dict(
                        system_addr='di-server.di-system:8080',
                        api_version='/v1alpha1',
                        init_replicas_request=dict(
                            collectors={
                                "replicas": 2,
                            },
                            learners={
                                "gpus": "0",
                                "replicas": 1,
                            },
                        ),
                        collector_target_num=2,
                        learner_target_num=1,
                    ),
                ),
                path_data='./{}/data'.format(main_config.exp_name),
                path_policy='./{}/policy'.format(main_config.exp_name),
                communication_mode='auto',
                learner_gpu_num=1,
            )
            qbert_dqn_system_config = EasyDict(qbert_dqn_system_config)
            system_config = qbert_dqn_system_config
            EOF

            # if code has been changed in the mount path, we have to reinstall ding cli
            # pip install --no-cache-dir -e .;

            ding -m dist --module config -P k8s -c qbert_dqn_config_k8s.py -s 0;
            ding -m dist --module coordinator -c /ding/qbert_dqn_config_k8s.py.pkl -s 0 --disable-flask-log 0 -cdp $COORDINATOR_PORT
          ports:
          - name: di-port
            containerPort: 22273
          volumeMounts:
          - name: work-dir
            mountPath: /ding
  collector:
    template:
      spec:
        containers:
        - name: di-container
<<<<<<< HEAD
          image: diorchestrator/ding:v0.1.1
=======
          image: opendilab/ding:2021-09-26
>>>>>>> 9bf01589
          imagePullPolicy: Always
          env:
          - name: PYTHONUNBUFFERED
            value: "1"
          resources:
            requests:
              cpu: 5
              memory: "10Gi"
            limits:
              cpu: 5
              memory: "10Gi"
          command: ["/bin/bash", "-c",]
          args:
          - |
            # if code has been changed in the mount path, we have to reinstall ding cli
            # pip install --no-cache-dir -e .;

            ding -m dist --module collector -c /ding/qbert_dqn_config_k8s.py.pkl -s 0 -clp $COLLECTOR_PORT --disable-flask-log 0
          ports:
          - name: di-port
            containerPort: 22270
          volumeMounts:
          - name: work-dir
            mountPath: /ding
  learner:
    template:
      spec:
        containers:
        - name: di-container
<<<<<<< HEAD
          image: diorchestrator/ding:v0.1.1
=======
          image: opendilab/ding:2021-09-26
>>>>>>> 9bf01589
          imagePullPolicy: Always
          env:
          - name: PYTHONUNBUFFERED
            value: "1"
          resources:
            requests:
              cpu: 5
              memory: "10Gi"
            limits:
              cpu: 5
              memory: "10Gi"
          command: ["/bin/bash", "-c",]
          args:
          - |
            # if code has been changed in the mount path, we have to reinstall ding cli
            # pip install --no-cache-dir -e .;

            ding -m dist --module spawn_learner -c /ding/qbert_dqn_config_k8s.py.pkl -s 0 -lp $LEARNER_PORT --disable-flask-log 0
          ports:
          - name: di-port
            containerPort: 22271
          volumeMounts:
          - name: cache-volume
            mountPath: /dev/shm
          - name: work-dir
            mountPath: /ding<|MERGE_RESOLUTION|>--- conflicted
+++ resolved
@@ -19,11 +19,7 @@
       spec:
         containers:
         - name: di-container
-<<<<<<< HEAD
-          image: diorchestrator/ding:v0.1.1
-=======
           image: opendilab/ding:2021-09-26
->>>>>>> 9bf01589
           imagePullPolicy: Always
           env:
           - name: PYTHONUNBUFFERED
@@ -173,11 +169,7 @@
       spec:
         containers:
         - name: di-container
-<<<<<<< HEAD
-          image: diorchestrator/ding:v0.1.1
-=======
           image: opendilab/ding:2021-09-26
->>>>>>> 9bf01589
           imagePullPolicy: Always
           env:
           - name: PYTHONUNBUFFERED
@@ -207,11 +199,7 @@
       spec:
         containers:
         - name: di-container
-<<<<<<< HEAD
-          image: diorchestrator/ding:v0.1.1
-=======
           image: opendilab/ding:2021-09-26
->>>>>>> 9bf01589
           imagePullPolicy: Always
           env:
           - name: PYTHONUNBUFFERED
