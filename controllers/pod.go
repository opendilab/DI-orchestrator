package controllers

import (
	"context"
	"fmt"

	nervexv1alpha1 "go-sensephoenix.sensetime.com/nervex-operator/api/v1alpha1"
	nervexutil "go-sensephoenix.sensetime.com/nervex-operator/utils"
	corev1 "k8s.io/api/core/v1"
	"k8s.io/apimachinery/pkg/api/errors"
	metav1 "k8s.io/apimachinery/pkg/apis/meta/v1"
	"sigs.k8s.io/controller-runtime/pkg/client"
)

func (r *NerveXJobReconciler) reconcilePods(ctx context.Context, job *nervexv1alpha1.NerveXJob, pods []*corev1.Pod) error {
	log := r.Log.WithValues("nervexjob", nervexutil.NamespacedName(job.Namespace, job.Name))

	// classify pods
	collectors, learners, coordinator, ag, err := nervexutil.ClassifyPods(pods)
	if err != nil {
		log.Error(err, "unable to classify pods")
		return err
	}

	// update NerveXJob status if coordinator and aggregator are created
	if coordinator != nil && ag != nil {
		if err := r.updateNerveXJobStatus(ctx, job, collectors, learners, coordinator, ag); err != nil {
			return err
		}
	} else {
		// get agconfig to fetch aggregator definition
		agconfig := nervexv1alpha1.AggregatorConfig{}
		nsn, err := nervexutil.SplitNamespaceName(r.AGConfig)
		if err != nil {
			return err
		}
		err = r.Get(ctx, nsn, &agconfig)
		if err != nil {
			return err
		}

		// build aggregator pod
		template := agconfig.Spec.Aggregator.Template.DeepCopy()
		agpod, agsvc, agurl, err := buildPodAndServiceForReplica(template, job, nervexutil.AggregatorName,
			nervexutil.DefaultAggregatorContainerName, nervexutil.DefaultAggregatorPortName, nervexutil.DefaultAggregatorPort)
		if err != nil {
			msg := fmt.Sprintf("build aggregator pod for job %s failed", job.Name)
			log.Error(err, msg)
			return err
		}

		// build coordinator pod
		template = job.Spec.Coordinator.Template.DeepCopy()
		coorpod, coorsvc, coorurl, err := buildPodAndServiceForReplica(template, job, nervexutil.CoordinatorName,
			nervexutil.DefaultCoordinatorContainerName, nervexutil.DefaultCoordinatorPortName, nervexutil.DefaultCoordinatorPort)
		if err != nil {
			msg := fmt.Sprintf("build coordinator pod for job %s failed", job.Name)
			log.Error(err, msg)
			return err
		}
		// add env
		envs := make(map[string]string)
		envs[nervexutil.AggregatorURLEnv] = agurl
		envs[nervexutil.CoordinatorURLEnv] = coorurl
		nervexutil.SetPodEnv(coorpod, envs)
		nervexutil.SetPodEnv(agpod, envs)

		if coordinator == nil {
			if err := r.createPodAndService(ctx, job, coorpod, coorsvc); err != nil {
				return err
			}
		}

		if ag == nil {
			if err := r.createPodAndService(ctx, job, agpod, agsvc); err != nil {
				return err
			}
		}

		// update job status
		msg := fmt.Sprintf("NerveXJob %s created", job.Name)
		if err := r.updateJobPhase(ctx, job, nervexv1alpha1.JobCreated, NerveXJobCreatedReason, msg); err != nil {
			return err
		}
	}
	return nil
}

<<<<<<< HEAD
func (r *NerveXJobReconciler) createPodAndService(ctx context.Context, job *nervexv1alpha1.NerveXJob, pod *corev1.Pod, svc *corev1.Service) error {
	log := r.Log.WithValues("nervexjob", nervexutil.NamespacedName(job.Namespace, job.Name))
=======
func (r *NerveXJobReconciler) checkPodsStatus(ctx context.Context, job *nervexv1alpha1.NerveXJob,
	collectors []*corev1.Pod, learners []*corev1.Pod, coordinator *corev1.Pod, aggregator *corev1.Pod) error {
	log := r.Log.WithValues("nervexjob", nervexutil.NamespacedName(job.Namespace, job.Name))

	// update replica status
	updateReplicasStatues(job, collectors, learners, coordinator, aggregator)
>>>>>>> 954d6754

	log.Info("create pod ", "pod name:", pod)
	if err := r.createPod(ctx, job, pod); err != nil {
		log.Error(err, "failed to create pod", "pod name:", pod)
		return err
	}

<<<<<<< HEAD
	log.Info("create service ", "service name:", svc)
	if err := r.createService(ctx, job, svc); err != nil {
		log.Error(err, "failed to create service", "service name:", svc)
		return err
	}
	return nil
}

func (r *NerveXJobReconciler) createPod(ctx context.Context, job *nervexv1alpha1.NerveXJob, pod *corev1.Pod) error {
=======
	} else if job.Status.ReplicaStatus[nervexv1alpha1.ReplicaTypeCoordinator].Failed > 0 {
		job.Status.Phase = nervexv1alpha1.JobFailed
		msg := fmt.Sprintf("NerveXJob %s failed because coordinator failed", job.Name)
		log.Info(msg)
		updateNerveXJobConditions(job, nervexv1alpha1.JobFailed, NerveXJobFailedReason, msg)

	} else if job.Status.ReplicaStatus[nervexv1alpha1.ReplicaTypeCoordinator].Succeeded > 0 {
		job.Status.Phase = nervexv1alpha1.JobSucceeded
		msg := fmt.Sprintf("NerveXJob %s succeeded because coordinator succeeded", job.Name)
		log.Info(msg)
		updateNerveXJobConditions(job, nervexv1alpha1.JobSucceeded, NerveXJobSucceededReason, msg)
>>>>>>> 954d6754

	if err := r.Create(ctx, pod, &client.CreateOptions{}); err != nil {
		msg := fmt.Sprintf("Failed to create pod: %s error: %v", pod.Name, err)
		r.Recorder.Eventf(job, corev1.EventTypeWarning, FailedCreateReason, msg)
		return err
	}
	msg := fmt.Sprintf("Create pod: %s", pod.Name)
	r.Recorder.Eventf(job, corev1.EventTypeNormal, SuccessfulCreateReason, msg)
	return nil
}

func (r *NerveXJobReconciler) createService(ctx context.Context, job *nervexv1alpha1.NerveXJob, service *corev1.Service) error {

<<<<<<< HEAD
	if err := r.Create(ctx, service, &client.CreateOptions{}); err != nil {
		msg := fmt.Sprintf("Failed to create service: %s error: %v", service.Name, err)
		r.Recorder.Eventf(job, corev1.EventTypeWarning, FailedCreateReason, msg)
		return err
=======
	log.Info("create pod ", "pod name:", pod)
	if err := r.Create(ctx, pod, &client.CreateOptions{}); err != nil {
		return fmt.Errorf("failed to create pod: %v", err)
>>>>>>> 954d6754
	}
	msg := fmt.Sprintf("Create service: %s", service.Name)
	r.Recorder.Eventf(job, corev1.EventTypeNormal, SuccessfulCreateReason, msg)
	return nil
}

<<<<<<< HEAD
func (r *NerveXJobReconciler) deletePod(ctx context.Context, job *nervexv1alpha1.NerveXJob, pod *corev1.Pod) error {
	if err := r.Delete(ctx, pod, &client.DeleteOptions{}); err != nil && !errors.IsNotFound(err) {
		msg := fmt.Sprintf("Failed to delete pod: %s error: %v", pod.Name, err)
		r.Recorder.Eventf(job, corev1.EventTypeWarning, FailedDeleteReason, msg)
		return err
	}
	msg := fmt.Sprintf("Delete pod: %s", pod.Name)
	r.Recorder.Eventf(job, corev1.EventTypeNormal, SuccessfulDeleteReason, msg)
	return nil
}

func (r *NerveXJobReconciler) deleteService(ctx context.Context, job *nervexv1alpha1.NerveXJob, service *corev1.Service) error {
	if err := r.Delete(ctx, service, &client.DeleteOptions{}); err != nil && !errors.IsNotFound(err) {
		msg := fmt.Sprintf("Failed to delete service: %s error: %v", service.Name, err)
		r.Recorder.Eventf(job, corev1.EventTypeWarning, FailedDeleteReason, msg)
		return err
=======
	log.Info("create service ", "service name:", svc)
	if err := r.Create(ctx, svc, &client.CreateOptions{}); err != nil {
		return fmt.Errorf("failed to create service: %v", err)
>>>>>>> 954d6754
	}
	msg := fmt.Sprintf("Delete service: %s", service.Name)
	r.Recorder.Eventf(job, corev1.EventTypeNormal, SuccessfulDeleteReason, msg)
	return nil
}

func buildPodAndServiceForReplica(template *corev1.PodTemplateSpec, job *nervexv1alpha1.NerveXJob,
	replicaType, containerName, portName string, defaultPort int32) (*corev1.Pod, *corev1.Service, string, error) {
	if string(job.Spec.PriorityClassName) != "" {
		template.Spec.PriorityClassName = string(job.Spec.PriorityClassName)
	}

	// set restart policy for coordinator
	if replicaType == nervexutil.CoordinatorName && template.Spec.RestartPolicy == "" {
		template.Spec.RestartPolicy = corev1.RestartPolicyNever
	}

	// build owner reference
	ownRefer := metav1.OwnerReference{
		APIVersion: job.APIVersion,
		Kind:       job.Kind,
		Name:       job.Name,
		UID:        job.GetUID(),
		Controller: func(c bool) *bool { return &c }(true),
	}

	// build pod
	pod, port, err := nervexutil.BuildPodFromTemplate(template, ownRefer, job.Namespace, replicaType,
		containerName, portName, defaultPort)
	if err != nil {
		return nil, nil, "", err
	}

	// add env
	envs := make(map[string]string)
	envs[nervexutil.PodNamespaceEnv] = pod.Namespace
	envs[nervexutil.PodNameEnv] = pod.Name
	nervexutil.SetPodEnv(pod, envs)

	// build service
	svc := nervexutil.BuildService(pod.GetLabels(), port, portName)
	svc.SetOwnerReferences([]metav1.OwnerReference{ownRefer})
	svc.Name = pod.Name
	svc.Namespace = pod.Namespace

	// access url
	url := nervexutil.ConcatURL(pod.Name, pod.Namespace, port)

	return pod, svc, url, nil
}<|MERGE_RESOLUTION|>--- conflicted
+++ resolved
@@ -86,35 +86,17 @@
 	return nil
 }
 
-<<<<<<< HEAD
-func (r *NerveXJobReconciler) createPodAndService(ctx context.Context, job *nervexv1alpha1.NerveXJob, pod *corev1.Pod, svc *corev1.Service) error {
-	log := r.Log.WithValues("nervexjob", nervexutil.NamespacedName(job.Namespace, job.Name))
-=======
 func (r *NerveXJobReconciler) checkPodsStatus(ctx context.Context, job *nervexv1alpha1.NerveXJob,
 	collectors []*corev1.Pod, learners []*corev1.Pod, coordinator *corev1.Pod, aggregator *corev1.Pod) error {
 	log := r.Log.WithValues("nervexjob", nervexutil.NamespacedName(job.Namespace, job.Name))
 
 	// update replica status
 	updateReplicasStatues(job, collectors, learners, coordinator, aggregator)
->>>>>>> 954d6754
-
-	log.Info("create pod ", "pod name:", pod)
-	if err := r.createPod(ctx, job, pod); err != nil {
-		log.Error(err, "failed to create pod", "pod name:", pod)
-		return err
-	}
-
-<<<<<<< HEAD
-	log.Info("create service ", "service name:", svc)
-	if err := r.createService(ctx, job, svc); err != nil {
-		log.Error(err, "failed to create service", "service name:", svc)
-		return err
-	}
-	return nil
-}
-
-func (r *NerveXJobReconciler) createPod(ctx context.Context, job *nervexv1alpha1.NerveXJob, pod *corev1.Pod) error {
-=======
+
+	if job.Status.ReplicaStatus[nervexv1alpha1.ReplicaTypeCoordinator].Active > 0 && job.Status.ReplicaStatus[nervexv1alpha1.ReplicaTypeAggregator].Active > 0 {
+		job.Status.Phase = nervexv1alpha1.JobRunning
+		msg := fmt.Sprintf("coordinator and aggregator of NerveXJob %s are running", job.Name)
+		updateNerveXJobConditions(job, nervexv1alpha1.JobRunning, NerveXJobRunningReason, msg)
 	} else if job.Status.ReplicaStatus[nervexv1alpha1.ReplicaTypeCoordinator].Failed > 0 {
 		job.Status.Phase = nervexv1alpha1.JobFailed
 		msg := fmt.Sprintf("NerveXJob %s failed because coordinator failed", job.Name)
@@ -126,12 +108,30 @@
 		msg := fmt.Sprintf("NerveXJob %s succeeded because coordinator succeeded", job.Name)
 		log.Info(msg)
 		updateNerveXJobConditions(job, nervexv1alpha1.JobSucceeded, NerveXJobSucceededReason, msg)
->>>>>>> 954d6754
-
+	}
+	return nil
+}
+
+func (r *NerveXJobReconciler) createPodAndService(ctx context.Context, job *nervexv1alpha1.NerveXJob, pod *corev1.Pod, svc *corev1.Service) error {
+	log := r.Log.WithValues("nervexjob", nervexutil.NamespacedName(job.Namespace, job.Name))
+
+	log.Info("create pod ", "pod name:", pod)
+	if err := r.createPod(ctx, job, pod); err != nil {
+		return err
+	}
+
+	log.Info("create service ", "service name:", svc)
+	if err := r.createService(ctx, job, svc); err != nil {
+		return err
+	}
+	return nil
+}
+
+func (r *NerveXJobReconciler) createPod(ctx context.Context, job *nervexv1alpha1.NerveXJob, pod *corev1.Pod) error {
 	if err := r.Create(ctx, pod, &client.CreateOptions{}); err != nil {
 		msg := fmt.Sprintf("Failed to create pod: %s error: %v", pod.Name, err)
 		r.Recorder.Eventf(job, corev1.EventTypeWarning, FailedCreateReason, msg)
-		return err
+		return fmt.Errorf("failed to create pod: %v", err)
 	}
 	msg := fmt.Sprintf("Create pod: %s", pod.Name)
 	r.Recorder.Eventf(job, corev1.EventTypeNormal, SuccessfulCreateReason, msg)
@@ -139,29 +139,21 @@
 }
 
 func (r *NerveXJobReconciler) createService(ctx context.Context, job *nervexv1alpha1.NerveXJob, service *corev1.Service) error {
-
-<<<<<<< HEAD
 	if err := r.Create(ctx, service, &client.CreateOptions{}); err != nil {
 		msg := fmt.Sprintf("Failed to create service: %s error: %v", service.Name, err)
 		r.Recorder.Eventf(job, corev1.EventTypeWarning, FailedCreateReason, msg)
-		return err
-=======
-	log.Info("create pod ", "pod name:", pod)
-	if err := r.Create(ctx, pod, &client.CreateOptions{}); err != nil {
-		return fmt.Errorf("failed to create pod: %v", err)
->>>>>>> 954d6754
+		return fmt.Errorf("failed to create service: %v", err)
 	}
 	msg := fmt.Sprintf("Create service: %s", service.Name)
 	r.Recorder.Eventf(job, corev1.EventTypeNormal, SuccessfulCreateReason, msg)
 	return nil
 }
 
-<<<<<<< HEAD
 func (r *NerveXJobReconciler) deletePod(ctx context.Context, job *nervexv1alpha1.NerveXJob, pod *corev1.Pod) error {
 	if err := r.Delete(ctx, pod, &client.DeleteOptions{}); err != nil && !errors.IsNotFound(err) {
 		msg := fmt.Sprintf("Failed to delete pod: %s error: %v", pod.Name, err)
 		r.Recorder.Eventf(job, corev1.EventTypeWarning, FailedDeleteReason, msg)
-		return err
+		return fmt.Errorf("failed to delete pod: %v", err)
 	}
 	msg := fmt.Sprintf("Delete pod: %s", pod.Name)
 	r.Recorder.Eventf(job, corev1.EventTypeNormal, SuccessfulDeleteReason, msg)
@@ -172,12 +164,7 @@
 	if err := r.Delete(ctx, service, &client.DeleteOptions{}); err != nil && !errors.IsNotFound(err) {
 		msg := fmt.Sprintf("Failed to delete service: %s error: %v", service.Name, err)
 		r.Recorder.Eventf(job, corev1.EventTypeWarning, FailedDeleteReason, msg)
-		return err
-=======
-	log.Info("create service ", "service name:", svc)
-	if err := r.Create(ctx, svc, &client.CreateOptions{}); err != nil {
-		return fmt.Errorf("failed to create service: %v", err)
->>>>>>> 954d6754
+		return fmt.Errorf("failed to delete service: %v", err)
 	}
 	msg := fmt.Sprintf("Delete service: %s", service.Name)
 	r.Recorder.Eventf(job, corev1.EventTypeNormal, SuccessfulDeleteReason, msg)
