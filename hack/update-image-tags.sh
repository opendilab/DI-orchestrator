#!/bin/bash
set -eu -o pipefail

dir=$1
image_tag=$2

find "$dir" -type f -name '*.yaml' | while read -r f; do
    echo "$f"
<<<<<<< HEAD
    sed "s|opendilab/\(.*\):.*|opendilab/\1:${image_tag}|" "$f" >.tmp
=======
    sed "s|registry.sensetime.com/\(.*\):.*|registry.sensetime.com/\1:${image_tag}|" "$f" >.tmp
>>>>>>> b84bbe46
    mv .tmp "$f"
done<|MERGE_RESOLUTION|>--- conflicted
+++ resolved
@@ -6,10 +6,6 @@
 
 find "$dir" -type f -name '*.yaml' | while read -r f; do
     echo "$f"
-<<<<<<< HEAD
-    sed "s|opendilab/\(.*\):.*|opendilab/\1:${image_tag}|" "$f" >.tmp
-=======
-    sed "s|registry.sensetime.com/\(.*\):.*|registry.sensetime.com/\1:${image_tag}|" "$f" >.tmp
->>>>>>> b84bbe46
+    sed "s|opendilab/di-orchestrator/\(.*\):.*|opendilab/di-orchestrator/\1:${image_tag}|" "$f" >.tmp
     mv .tmp "$f"
 done